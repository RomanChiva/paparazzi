/*
 * Paparazzi mcu0 $Id$
 *
 * Copyright (C) 2003  Pascal Brisset, Antoine Drouin
 *
 * This file is part of paparazzi.
 *
 * paparazzi is free software; you can redistribute it and/or modify
 * it under the terms of the GNU General Public License as published by
 * the Free Software Foundation; either version 2, or (at your option)
 * any later version.
 *
 * paparazzi is distributed in the hope that it will be useful,
 * but WITHOUT ANY WARRANTY; without even the implied warranty of
 * MERCHANTABILITY or FITNESS FOR A PARTICULAR PURPOSE.  See the
 * GNU General Public License for more details.
 *
 * You should have received a copy of the GNU General Public License
 * along with paparazzi; see the file COPYING.  If not, write to
 * the Free Software Foundation, 59 Temple Place - Suite 330,
 * Boston, MA 02111-1307, USA.
 *
 */

/** \file xsens.c
 * \brief Parser for the Xsens protocol
 */

#include "ins_module.h"

#include <inttypes.h>

#include "generated/airframe.h"

#include "sys_time.h"
#include "downlink.h"
#include "messages.h"

#ifdef USE_GPS_XSENS
#include "subsystems/gps.h"
#include "math/pprz_geodetic_wgs84.h"
#include "math/pprz_geodetic_float.h"
#include "subsystems/navigation/common_nav.h" /* needed for nav_utm_zone0 */
#endif

INS_FORMAT ins_x;
INS_FORMAT ins_y;
INS_FORMAT ins_z;

INS_FORMAT ins_vx;
INS_FORMAT ins_vy;
INS_FORMAT ins_vz;

INS_FORMAT ins_phi;
INS_FORMAT ins_theta;
INS_FORMAT ins_psi;

INS_FORMAT ins_p;
INS_FORMAT ins_q;
INS_FORMAT ins_r;

INS_FORMAT ins_ax;
INS_FORMAT ins_ay;
INS_FORMAT ins_az;

INS_FORMAT ins_mx;
INS_FORMAT ins_my;
INS_FORMAT ins_mz;

float ins_pitch_neutral;
float ins_roll_neutral;

volatile uint8_t new_ins_attitude;

//////////////////////////////////////////////////////////////////////////////////////////
//
//	XSens Specific
//

volatile uint8_t ins_msg_received;

#define XsensInitCheksum() { send_ck = 0; }
#define XsensUpdateChecksum(c) { send_ck += c; }

#define XsensSend1(c) { uint8_t i8=c; InsUartSend1(i8); XsensUpdateChecksum(i8); }
#define XsensSend1ByAddr(x) { XsensSend1(*x); }
#define XsensSend2ByAddr(x) { XsensSend1(*(x+1)); XsensSend1(*x); }
#define XsensSend4ByAddr(x) { XsensSend1(*(x+3)); XsensSend1(*(x+2)); XsensSend1(*(x+1)); XsensSend1(*x); }

#define XsensHeader(msg_id, len) { \
  InsUartSend1(XSENS_START); \
  XsensInitCheksum(); \
  XsensSend1(XSENS_BID); \
  XsensSend1(msg_id); \
  XsensSend1(len); \
}
#define XsensTrailer() { uint8_t i8=0x100-send_ck; InsUartSend1(i8); }

/** Includes macros generated from xsens_MTi-G.xml */
#include "xsens_protocol.h"


#define XSENS_MAX_PAYLOAD 254
uint8_t xsens_msg_buf[XSENS_MAX_PAYLOAD];

/* output mode : calibrated, orientation, position, velocity, status
 * -----------
 *
 *	bit 0	temp
 *	bit 1	calibrated
 *	bit 2	orentation
 *	bit 3	aux
 *
 *	bit 4	position
 *	bit 5	velocity
 *	bit 6-7	Reserved
 *
 *	bit 8-10 Reserved
 *	bit 11	status
 *
 *	bit 12	GPS PVT+baro
 *	bit 13	Reserved
 *	bit 14	Raw
 *	bit 15	Reserved
 */

#ifndef XSENS_OUTPUT_MODE
#define XSENS_OUTPUT_MODE 0x1836
#endif
/* output settings : timestamp, euler, acc, rate, mag, float, no aux, lla, m/s, NED
 * -----------
 *
 *	bit 01	0=none, 1=sample counter, 2=utc, 3=sample+utc
 *	bit 23	0=quaternion, 1=euler, 2=DCM
 *
 *	bit 4	1=disable acc output
 *	bit 5	1=disable gyro output
 *	bit 6	1=disable magneto output
 *	bit 7	Reserved
 *
 *	bit 89	0=float, 1=fixedpoint12.20, 2=fixedpoint16.32
 *	bit 10	1=disable aux analog 1
 *	bit 11	1=disable aux analog 2
 *
 *	bit 12-15 0-only: 14-16 WGS84
 *
 *	bit 16-19 0-only: 16-18 m/s XYZ
 *
 *	bit 20-23 Reserved
 *
 *	bit 24-27 Reseverd
 *
 *	bit 28-30 Reseverd
 *	bit 31	0=X-North-Z-Up, 1=North-East-Down
 */
#ifndef XSENS_OUTPUT_SETTINGS
#define XSENS_OUTPUT_SETTINGS 0x80000C05
#endif

#define UNINIT        0
#define GOT_START     1
#define GOT_BID       2
#define GOT_MID       3
#define GOT_LEN       4
#define GOT_DATA      5
#define GOT_CHECKSUM  6

uint8_t xsens_errorcode;
uint8_t xsens_msg_status;
uint16_t xsens_time_stamp;
uint16_t xsens_output_mode;
uint32_t xsens_output_settings;

int8_t xsens_hour;
int8_t xsens_min;
int8_t xsens_sec;
int32_t xsens_nanosec;
int16_t xsens_year;
int8_t xsens_month;
int8_t xsens_day;

static uint8_t xsens_id;
static uint8_t xsens_status;
static uint8_t xsens_len;
static uint8_t xsens_msg_idx;
static uint8_t ck;
uint8_t send_ck;

struct LlaCoor_f lla_f;
struct UtmCoor_f utm_f;

void ins_init( void ) {

  xsens_status = UNINIT;

  ins_pitch_neutral = INS_PITCH_NEUTRAL_DEFAULT;
  ins_roll_neutral = INS_ROLL_NEUTRAL_DEFAULT;

  xsens_msg_status = 0;
  xsens_time_stamp = 0;
  xsens_output_mode = XSENS_OUTPUT_MODE;
  xsens_output_settings = XSENS_OUTPUT_SETTINGS;
  /* send mode and settings to MT */
  XSENS_GoToConfig();
  XSENS_SetOutputMode(xsens_output_mode);
  XSENS_SetOutputSettings(xsens_output_settings);

  uint8_t baud = 1;
  XSENS_SetBaudrate(baud);
  // Give pulses on SyncOut
  XSENS_SetSyncOutSettings(0,0x0002);
  // 1 pulse every 100 samples
  // XSENS_SetSyncOutSettings(1,100);
  //XSENS_GoToMeasurment();

  gps.nb_channels = 0;
}

void ins_periodic_task( void ) {
  RunOnceEvery(100,XSENS_ReqGPSStatus());
}

#include "estimator.h"

void handle_ins_msg( void) {


  // Send to Estimator (Control)
  EstimatorSetAtt(ins_phi+ins_roll_neutral, ins_psi, ins_theta+ins_pitch_neutral);
  EstimatorSetRate(ins_p,ins_q);

  // Position
  float gps_east = gps.utm_pos.east / 100.;
  float gps_north = gps.utm_pos.north / 100.;
  gps_east -= nav_utm_east0;
  gps_north -= nav_utm_north0;
  EstimatorSetPosXY(gps_east, gps_north);

  // Altitude and vertical speed
  float hmsl = gps.hmsl;
  hmsl /= 1000.0f;
  EstimatorSetAlt(hmsl);
<<<<<<< HEAD

  #ifndef ALT_KALMAN
  #warning NO_VZ
  #endif
=======
>>>>>>> 331c474d

  // Horizontal speed
  float fspeed = sqrt(ins_vx*ins_vx + ins_vy*ins_vy);
  if (gps.fix != GPS_FIX_3D)
  {
    fspeed = 0;
  }
  float fclimb = -ins_vz * ;
  float fcourse = atan2f((float)ins_vy, (float)ins_vx);
  EstimatorSetSpeedPol(fspeed, fcourse, fclimb);


  // Now also finish filling the gps struct for telemetry purposes
  gps.gspeed = fspeed * 100.;
  gps.speed_3d = (uint16_t)(sqrt(ins_vx*ins_vx + ins_vy*ins_vy + ins_vz*ins_vz) * 100);
  gps.course = fcourse * 1e7;
}

void parse_ins_msg( void ) {
  uint8_t offset = 0;
  if (xsens_id == XSENS_ReqOutputModeAck_ID) {
    xsens_output_mode = XSENS_ReqOutputModeAck_mode(xsens_msg_buf);
  }
  else if (xsens_id == XSENS_ReqOutputSettings_ID) {
    xsens_output_settings = XSENS_ReqOutputSettingsAck_settings(xsens_msg_buf);
  }
  else if (xsens_id == XSENS_Error_ID) {
    xsens_errorcode = XSENS_Error_errorcode(xsens_msg_buf);
  }
#ifdef USE_GPS_XSENS
  else if (xsens_id == XSENS_GPSStatus_ID) {
    gps.nb_channels = XSENS_GPSStatus_nch(xsens_msg_buf);
    gps.num_sv = 0;

    gps.last_fix_time = cpu_time_sec;

    uint8_t i;
    // Do not write outside buffer
    for(i = 0; i < Min(gps.nb_channels, GPS_NB_CHANNELS); i++) {
      uint8_t ch = XSENS_GPSStatus_chn(xsens_msg_buf,i);
      if (ch > gps.nb_channels) continue;
      gps.svinfos[ch].svid = XSENS_GPSStatus_svid(xsens_msg_buf, i);
      gps.svinfos[ch].flags = XSENS_GPSStatus_bitmask(xsens_msg_buf, i);
      gps.svinfos[ch].qi = XSENS_GPSStatus_qi(xsens_msg_buf, i);
      gps.svinfos[ch].cno = XSENS_GPSStatus_cnr(xsens_msg_buf, i);
      if (gps.svinfos[ch].flags > 0)
      {
        gps.num_sv++;
      }
    }
  }
#endif
  else if (xsens_id == XSENS_MTData_ID) {
    /* test RAW modes else calibrated modes */
    //if ((XSENS_MASK_RAWInertial(xsens_output_mode)) || (XSENS_MASK_RAWGPS(xsens_output_mode))) {
      if (XSENS_MASK_RAWInertial(xsens_output_mode)) {
        ins_p = XSENS_DATA_RAWInertial_gyrX(xsens_msg_buf,offset);
        ins_q = XSENS_DATA_RAWInertial_gyrY(xsens_msg_buf,offset);
        ins_r = XSENS_DATA_RAWInertial_gyrZ(xsens_msg_buf,offset);
        offset += XSENS_DATA_RAWInertial_LENGTH;
      }
      if (XSENS_MASK_RAWGPS(xsens_output_mode)) {
#if defined(USE_GPS_XSENS_RAW_DATA) && defined(USE_GPS_XSENS)
#ifdef GPS_LED
    LED_TOGGLE(GPS_LED);
#endif
        gps.last_fix_time = cpu_time_sec;
        gps.week = 0; // FIXME
        gps.tow = XSENS_DATA_RAWGPS_itow(xsens_msg_buf,offset) * 10;
        gps.lla_pos.lat = RadOfDeg(XSENS_DATA_RAWGPS_lat(xsens_msg_buf,offset));
        gps.lla_pos.lon = RadOfDeg(XSENS_DATA_RAWGPS_lon(xsens_msg_buf,offset));
        gps.lla_pos.alt = XSENS_DATA_RAWGPS_alt(xsens_msg_buf,offset);


        /* Set the real UTM zone */
        gps.utm_pos.zone = (DegOfRad(gps.lla_pos.lon/1e7)+180) / 6 + 1;

        lla_f.lat = ((float) gps.lla_pos.lat) / 1e7;
        lla_f.lon = ((float) gps.lla_pos.lon) / 1e7;
        utm_f.zone = nav_utm_zone0;
        /* convert to utm */
        utm_of_lla_f(&utm_f, &lla_f);
        /* copy results of utm conversion */
        gps.utm_pos.east = utm_f.east*100;
        gps.utm_pos.north = utm_f.north*100;
        gps.utm_pos.alt = gps.lla_pos.alt;

        ins_x = utm_f.east;
        ins_y = utm_f.north;
        // Altitude: Xsens LLH gives ellipsoid height
        ins_z = -(INS_FORMAT)XSENS_DATA_RAWGPS_alt(xsens_msg_buf,offset) / 1000.;

	// Compute geoid (MSL) height
        float hmsl;
	WGS84_ELLIPSOID_TO_GEOID(lla_f.lat,lla_f.lon,hmsl);
        gps.hmsl =  XSENS_DATA_RAWGPS_alt(xsens_msg_buf,offset) - (hmsl * 1000.0f);

        ins_vx = ((INS_FORMAT)XSENS_DATA_RAWGPS_vel_n(xsens_msg_buf,offset)) / 100.;
        ins_vy = ((INS_FORMAT)XSENS_DATA_RAWGPS_vel_e(xsens_msg_buf,offset)) / 100.;
        ins_vz = ((INS_FORMAT)XSENS_DATA_RAWGPS_vel_d(xsens_msg_buf,offset)) / 100.;
        gps.ned_vel.x = XSENS_DATA_RAWGPS_vel_n(xsens_msg_buf,offset);
        gps.ned_vel.y = XSENS_DATA_RAWGPS_vel_e(xsens_msg_buf,offset);
        gps.ned_vel.z = XSENS_DATA_RAWGPS_vel_d(xsens_msg_buf,offset);
        gps.pacc = XSENS_DATA_RAWGPS_hacc(xsens_msg_buf,offset) / 100;
        gps.sacc = XSENS_DATA_RAWGPS_sacc(xsens_msg_buf,offset) / 100;
        gps.pdop = 5;  // FIXME Not output by XSens
#endif
        offset += XSENS_DATA_RAWGPS_LENGTH;
      }
    //} else {
      if (XSENS_MASK_Temp(xsens_output_mode)) {
        offset += XSENS_DATA_Temp_LENGTH;
      }
      if (XSENS_MASK_Calibrated(xsens_output_mode)) {
        uint8_t l = 0;
        if (!XSENS_MASK_AccOut(xsens_output_settings)) {
          ins_ax = XSENS_DATA_Calibrated_accX(xsens_msg_buf,offset);
          ins_ay = XSENS_DATA_Calibrated_accY(xsens_msg_buf,offset);
          ins_az = XSENS_DATA_Calibrated_accZ(xsens_msg_buf,offset);
          l++;
        }
        if (!XSENS_MASK_GyrOut(xsens_output_settings)) {
          ins_p = XSENS_DATA_Calibrated_gyrX(xsens_msg_buf,offset);
          ins_q = XSENS_DATA_Calibrated_gyrY(xsens_msg_buf,offset);
          ins_r = XSENS_DATA_Calibrated_gyrZ(xsens_msg_buf,offset);
          l++;
        }
        if (!XSENS_MASK_MagOut(xsens_output_settings)) {
          ins_mx = XSENS_DATA_Calibrated_magX(xsens_msg_buf,offset);
          ins_my = XSENS_DATA_Calibrated_magY(xsens_msg_buf,offset);
          ins_mz = XSENS_DATA_Calibrated_magZ(xsens_msg_buf,offset);
          l++;
        }
        offset += l * XSENS_DATA_Calibrated_LENGTH / 3;
      }
      if (XSENS_MASK_Orientation(xsens_output_mode)) {
        if (XSENS_MASK_OrientationMode(xsens_output_settings) == 0x00) {
          float q0 = XSENS_DATA_Quaternion_q0(xsens_msg_buf,offset);
          float q1 = XSENS_DATA_Quaternion_q1(xsens_msg_buf,offset);
          float q2 = XSENS_DATA_Quaternion_q2(xsens_msg_buf,offset);
          float q3 = XSENS_DATA_Quaternion_q3(xsens_msg_buf,offset);
          float dcm00 = 1.0 - 2 * (q2*q2 + q3*q3);
          float dcm01 =       2 * (q1*q2 + q0*q3);
          float dcm02 =       2 * (q1*q3 - q0*q2);
          float dcm12 =       2 * (q2*q3 + q0*q1);
          float dcm22 = 1.0 - 2 * (q1*q1 + q2*q2);
          ins_phi   = atan2(dcm12, dcm22);
          ins_theta = -asin(dcm02);
          ins_psi   = atan2(dcm01, dcm00);
          offset += XSENS_DATA_Quaternion_LENGTH;
        }
        if (XSENS_MASK_OrientationMode(xsens_output_settings) == 0x01) {
          ins_phi   = XSENS_DATA_Euler_roll(xsens_msg_buf,offset) * M_PI / 180;
          ins_theta = XSENS_DATA_Euler_pitch(xsens_msg_buf,offset) * M_PI / 180;
          ins_psi   = XSENS_DATA_Euler_yaw(xsens_msg_buf,offset) * M_PI / 180;
          offset += XSENS_DATA_Euler_LENGTH;
        }
        if (XSENS_MASK_OrientationMode(xsens_output_settings) == 0x10) {
          offset += XSENS_DATA_Matrix_LENGTH;
        }
        new_ins_attitude = 1;
      }
      if (XSENS_MASK_Auxiliary(xsens_output_mode)) {
        uint8_t l = 0;
        if (!XSENS_MASK_Aux1Out(xsens_output_settings)) {
          l++;
        }
        if (!XSENS_MASK_Aux2Out(xsens_output_settings)) {
          l++;
        }
        offset += l * XSENS_DATA_Auxiliary_LENGTH / 2;
      }
      if (XSENS_MASK_Position(xsens_output_mode)) {
#if (!defined(USE_GPS_XSENS_RAW_DATA)) && defined(USE_GPS_XSENS)
        gps.last_fix_time = cpu_time_sec;

        lla_f.lat = RadOfDeg(XSENS_DATA_Position_lat(xsens_msg_buf,offset));
        lla_f.lon = RadOfDeg(XSENS_DATA_Position_lon(xsens_msg_buf,offset));
        gps.lla_pos.lat = (int32_t)(lla_f.lat * 1e7);
        gps.lla_pos.lon = (int32_t)(lla_f.lon * 1e7);
        gps.utm_pos.zone = (DegOfRad(lla_f.lon)+180) / 6 + 1;
        /* convert to utm */
        utm_of_lla_f(&utm_f, &lla_f);
        /* copy results of utm conversion */
        gps.utm_pos.east = utm_f.east*100;
        gps.utm_pos.north = utm_f.north*100;
        ins_x = utm_f.east;
        ins_y = utm_f.north;
        ins_z = XSENS_DATA_Position_alt(xsens_msg_buf,offset);//TODO is this hms or above ellipsoid?
        gps.hmsl = ins_z * 1000;
#endif
        offset += XSENS_DATA_Position_LENGTH;
      }
      if (XSENS_MASK_Velocity(xsens_output_mode)) {
#if (!defined(USE_GPS_XSENS_RAW_DATA)) && defined(USE_GPS_XSENS)
        ins_vx = XSENS_DATA_Velocity_vx(xsens_msg_buf,offset);
        ins_vy = XSENS_DATA_Velocity_vy(xsens_msg_buf,offset);
        ins_vz = XSENS_DATA_Velocity_vz(xsens_msg_buf,offset);
#endif
        offset += XSENS_DATA_Velocity_LENGTH;
      }
      if (XSENS_MASK_Status(xsens_output_mode)) {
        xsens_msg_status = XSENS_DATA_Status_status(xsens_msg_buf,offset);
#ifdef USE_GPS_XSENS
        if (bit_is_set(xsens_msg_status,2)) gps.fix = GPS_FIX_3D; // gps fix
        else if (bit_is_set(xsens_msg_status,1)) gps.fix = 0x01; // efk valid
        else gps.fix = GPS_FIX_NONE;
#endif
        offset += XSENS_DATA_Status_LENGTH;
      }
      if (XSENS_MASK_TimeStamp(xsens_output_settings)) {
        xsens_time_stamp = XSENS_DATA_TimeStamp_ts(xsens_msg_buf,offset);
#ifdef USE_GPS_XSENS
        gps.tow = xsens_time_stamp;
#endif
        offset += XSENS_DATA_TimeStamp_LENGTH;
      }
      if (XSENS_MASK_UTC(xsens_output_settings)) {
        xsens_hour = XSENS_DATA_UTC_hour(xsens_msg_buf,offset);
        xsens_min = XSENS_DATA_UTC_min(xsens_msg_buf,offset);
        xsens_sec = XSENS_DATA_UTC_sec(xsens_msg_buf,offset);
        xsens_nanosec = XSENS_DATA_UTC_nanosec(xsens_msg_buf,offset);
        xsens_year = XSENS_DATA_UTC_year(xsens_msg_buf,offset);
        xsens_month = XSENS_DATA_UTC_month(xsens_msg_buf,offset);
        xsens_day = XSENS_DATA_UTC_day(xsens_msg_buf,offset);

        offset += XSENS_DATA_UTC_LENGTH;
      }
    //}
  }

}


void parse_ins_buffer( uint8_t c ) {
  ck += c;
  switch (xsens_status) {
  case UNINIT:
    if (c != XSENS_START)
      goto error;
    xsens_status++;
    ck = 0;
    break;
  case GOT_START:
    if (c != XSENS_BID)
      goto error;
    xsens_status++;
    break;
  case GOT_BID:
    xsens_id = c;
    xsens_status++;
    break;
  case GOT_MID:
    xsens_len = c;
    if (xsens_len > XSENS_MAX_PAYLOAD)
      goto error;
    xsens_msg_idx = 0;
    xsens_status++;
    break;
  case GOT_LEN:
    xsens_msg_buf[xsens_msg_idx] = c;
    xsens_msg_idx++;
    if (xsens_msg_idx >= xsens_len)
      xsens_status++;
    break;
  case GOT_DATA:
    if (ck != 0)
      goto error;
    ins_msg_received = TRUE;
    goto restart;
    break;
  }
  return;
 error:
 restart:
  xsens_status = UNINIT;
  return;
}<|MERGE_RESOLUTION|>--- conflicted
+++ resolved
@@ -240,13 +240,10 @@
   float hmsl = gps.hmsl;
   hmsl /= 1000.0f;
   EstimatorSetAlt(hmsl);
-<<<<<<< HEAD
 
   #ifndef ALT_KALMAN
   #warning NO_VZ
   #endif
-=======
->>>>>>> 331c474d
 
   // Horizontal speed
   float fspeed = sqrt(ins_vx*ins_vx + ins_vy*ins_vy);
