--- conflicted
+++ resolved
@@ -19,21 +19,7 @@
 
 #include "modules/computer_vision/snake_gate_detection.h"
 
-<<<<<<< HEAD
 // #define DEBUG_GATE
-=======
-// For the PnP stuff:
-#include "modules/computer_vision/lib/vision/PnP_AHRS.h"
-#include "math/pprz_algebra.h"
-#include "math/pprz_algebra_float.h"
-#include "math/pprz_simple_matrix.h"
-
-#include "subsystems/abi.h"
-
-#ifndef DETECT_GATE_ABI_ID
-#define DETECT_GATE_ABI_ID ABI_BROADCAST
-#endif
->>>>>>> a70e7b3e
 
 #ifndef DETECT_GATE_JUST_FILTER
 #define DETECT_GATE_JUST_FILTER 0
@@ -122,7 +108,6 @@
 // External variables that have the results:
 struct FloatVect3 drone_position;
 struct gate_img best_gate;
-<<<<<<< HEAD
 // container for all detected gates:
 struct gate_img gates_c[MAX_GATES];
 
@@ -131,19 +116,10 @@
 float gate_size_m = 1.4; //size of gate edges in meters
 float gate_center_height = -1.7; //height of gate in meters ned wrt ground
 int n_corners = 3;
-=======
-
-// Structure of the gate:
-struct FloatVect3 world_corners[4];
-float gate_dist_x = 3.5; //distance from filter init point to gate
-float gate_size_m = 1.4; //size of gate edges in meters
-float gate_center_height = -1.7; //height of gate in meters ned wrt ground
->>>>>>> a70e7b3e
 
 // camera to body:
 struct FloatEulers cam_body;
 
-<<<<<<< HEAD
 // Shared data between thread and main
 volatile int detect_gate_has_new_data;
 volatile float detect_gate_x;
@@ -151,10 +127,6 @@
 volatile float detect_gate_z;
 
 static pthread_mutex_t gate_detect_mutex;            ///< Mutex lock fo thread safety
-=======
-// video listener:
-struct video_listener *listener = NULL;
->>>>>>> a70e7b3e
 
 // Shared data between thread and main
 volatile int detect_gate_has_new_data;
@@ -174,7 +146,6 @@
     image_yuv422_colorfilt(img, img, color_Ym, color_YM, color_Um, color_UM, color_Vm, color_VM);
   } else {
     // perform snake gate detection:
-<<<<<<< HEAD
     int n_gates;
     snake_gate_detection(img, n_samples, min_px_size, min_gate_quality, gate_thickness, min_n_sides, color_Ym, color_YM,
                          color_Um, color_UM, color_Vm, color_VM, &best_gate, gates_c, &n_gates);
@@ -223,33 +194,6 @@
     detect_gate_z = drone_position.z;
     detect_gate_has_new_data = true;
     pthread_mutex_unlock(&gate_detect_mutex);
-=======
-    int ret = snake_gate_detection(img, n_samples, min_px_size, min_gate_quality, gate_thickness, min_n_sides, color_Ym, color_YM, color_Um, color_UM, color_Vm, color_VM, &best_gate);
-    if (ret == 1)
-    {
-
-      // debugging snake gate:
-      printf("Detected gate: ");
-      for(int i = 0; i < 4; i++) {
-        printf("(%d,%d) ", best_gate.x_corners[i], best_gate.y_corners[i]);
-      }
-      printf("\n");
-
-      drone_position = get_world_position_from_image_points(best_gate.x_corners, best_gate.y_corners, world_corners, 3, DETECT_GATE_CAMERA.camera_intrinsics, cam_body);
-      drone_position.x -= gate_dist_x;
-
-      // debugging the drone position:
-      printf("Position drone: (%f, %f, %f)\n", drone_position.x, drone_position.y, drone_position.z);
-
-      // send from thread to module
-      pthread_mutex_lock(&gate_detect_mutex);
-      detect_gate_x = drone_position.x;
-      detect_gate_y = drone_position.y;
-      detect_gate_z = drone_position.z;
-      detect_gate_has_new_data = true;
-      pthread_mutex_unlock(&gate_detect_mutex);
-    }
->>>>>>> a70e7b3e
   }
   return img;
 }
@@ -258,7 +202,6 @@
 {
   static int32_t cnt = 0;
   pthread_mutex_lock(&gate_detect_mutex);
-<<<<<<< HEAD
   if (detect_gate_has_new_data) {
     detect_gate_has_new_data = false;
     AbiSendMsgRELATIVE_LOCALIZATION(DETECT_GATE_ABI_ID, cnt++,
@@ -268,18 +211,6 @@
                                     0,
                                     0,
                                     0);
-=======
-  if (detect_gate_has_new_data)
-  {
-    detect_gate_has_new_data = false;
-    AbiSendMsgRELATIVE_LOCALIZATION(DETECT_GATE_ABI_ID, cnt++,
-      detect_gate_x,
-      detect_gate_y,
-      detect_gate_z,
-      0,
-      0,
-      0);
->>>>>>> a70e7b3e
   }
   pthread_mutex_unlock(&gate_detect_mutex);
 }
@@ -301,7 +232,6 @@
   color_VM = DETECT_GATE_V_MAX;
 
   // World coordinates: X positive towards the gate, Z positive down, Y positive right:
-<<<<<<< HEAD
   // Bottom-right, CCW:
   VECT3_ASSIGN(world_corners[0],
                0.0f, (gate_size_m / 2), gate_center_height + (gate_size_m / 2));
@@ -311,17 +241,6 @@
                0.0f, -(gate_size_m / 2), gate_center_height - (gate_size_m / 2));
   VECT3_ASSIGN(world_corners[3],
                0.0f, -(gate_size_m / 2), gate_center_height + (gate_size_m / 2));
-=======
-  // Should become top-left, clockwise:
-  VECT3_ASSIGN(world_corners[0],
-                gate_dist_x, -(gate_size_m/2), gate_center_height-(gate_size_m/2));
-  VECT3_ASSIGN(world_corners[1],
-                gate_dist_x, (gate_size_m/2), gate_center_height-(gate_size_m/2));
-  VECT3_ASSIGN(world_corners[2],
-                gate_dist_x, (gate_size_m/2), gate_center_height+(gate_size_m/2));
-  VECT3_ASSIGN(world_corners[3],
-                gate_dist_x,-(gate_size_m/2), gate_center_height+(gate_size_m/2));
->>>>>>> a70e7b3e
 
   cam_body.phi = 0;
   cam_body.theta = 0;
@@ -334,9 +253,5 @@
   detect_gate_y = 0;
   detect_gate_z = 0;
 
-<<<<<<< HEAD
   cv_add_to_device(&DETECT_GATE_CAMERA, detect_gate_func, DETECT_GATE_FPS);
-=======
-  listener = cv_add_to_device(&DETECT_GATE_CAMERA, detect_gate_func, DETECT_GATE_FPS);
->>>>>>> a70e7b3e
 }