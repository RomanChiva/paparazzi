--- conflicted
+++ resolved
@@ -43,46 +43,28 @@
   float yaw = ((float)commands[COMMAND_YAW] / (float)MAX_PPRZ);
 
   //Starting engine
-<<<<<<< HEAD
-  if(thrust > 0 && (ahrs_ardrone2.control_state == CTRL_DEFAULT || ahrs_ardrone2.control_state == CTRL_INIT || ahrs_ardrone2.control_state == CTRL_LANDED))
-=======
-  if (thrust > 0 && (ahrs_impl.control_state == CTRL_DEFAULT || ahrs_impl.control_state == CTRL_INIT
-                     || ahrs_impl.control_state == CTRL_LANDED)) {
->>>>>>> f3ee56d8
+  if(thrust > 0 && (ahrs_ardrone2.control_state == CTRL_DEFAULT || ahrs_ardrone2.control_state == CTRL_INIT
+                    || ahrs_ardrone2.control_state == CTRL_LANDED)) {
     at_com_send_ref(REF_TAKEOFF);
   }
 
   //Check emergency or stop engine
-<<<<<<< HEAD
-  if((ahrs_ardrone2.state & ARDRONE_EMERGENCY_MASK) != 0)
+  if ((ahrs_ardrone2.state & ARDRONE_EMERGENCY_MASK) != 0) {
     at_com_send_ref(REF_EMERGENCY);
-  else if(thrust < -0.9 && !(ahrs_ardrone2.control_state == CTRL_DEFAULT || ahrs_ardrone2.control_state == CTRL_INIT || ahrs_ardrone2.control_state == CTRL_LANDED))
-=======
-  if ((ahrs_impl.state & ARDRONE_EMERGENCY_MASK) != 0) {
-    at_com_send_ref(REF_EMERGENCY);
-  } else if (thrust < -0.9 && !(ahrs_impl.control_state == CTRL_DEFAULT || ahrs_impl.control_state == CTRL_INIT
-                                || ahrs_impl.control_state == CTRL_LANDED)) {
->>>>>>> f3ee56d8
+  } else if(thrust < -0.9 && !(ahrs_ardrone2.control_state == CTRL_DEFAULT ||
+            ahrs_ardrone2.control_state == CTRL_INIT || ahrs_ardrone2.control_state == CTRL_LANDED)) {
     at_com_send_ref(0);
   }
 
   //Calibration
-<<<<<<< HEAD
-  if((ahrs_ardrone2.state & ARDRONE_MAGNETO_NEEDS_CALIB) != 0 && (ahrs_ardrone2.control_state == CTRL_FLYING || ahrs_ardrone2.control_state == CTRL_HOVERING))
-=======
-  if ((ahrs_impl.state & ARDRONE_MAGNETO_NEEDS_CALIB) != 0 && (ahrs_impl.control_state == CTRL_FLYING
-      || ahrs_impl.control_state == CTRL_HOVERING)) {
->>>>>>> f3ee56d8
+  if ((ahrs_ardrone2.state & ARDRONE_MAGNETO_NEEDS_CALIB) != 0 &&
+      (ahrs_ardrone2.control_state == CTRL_FLYING || ahrs_ardrone2.control_state == CTRL_HOVERING)) {
     at_com_send_calib(0);
   }
 
   //Moving
-<<<<<<< HEAD
-  if((ahrs_ardrone2.state & ARDRONE_MAGNETO_NEEDS_CALIB) == 0 && (ahrs_ardrone2.control_state == CTRL_FLYING || ahrs_ardrone2.control_state == CTRL_HOVERING))
-=======
-  if ((ahrs_impl.state & ARDRONE_MAGNETO_NEEDS_CALIB) == 0 && (ahrs_impl.control_state == CTRL_FLYING
-      || ahrs_impl.control_state == CTRL_HOVERING)) {
->>>>>>> f3ee56d8
+  if ((ahrs_ardrone2.state & ARDRONE_MAGNETO_NEEDS_CALIB) == 0 &&
+      (ahrs_ardrone2.control_state == CTRL_FLYING || ahrs_ardrone2.control_state == CTRL_HOVERING)) {
     at_com_send_pcmd(1, thrust, roll, pitch, yaw);
   }
 
