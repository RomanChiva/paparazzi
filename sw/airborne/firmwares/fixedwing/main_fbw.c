/*
 * Paparazzi $Id$
 *
 * Copyright (C) 2003-2010 The Paparazzi Team
 *
 * This file is part of Paparazzi.
 *
 * Paparazzi is free software; you can redistribute it and/or modify
 * it under the terms of the GNU General Public License as published by
 * the Free Software Foundation; either version 2, or (at your option)
 * any later version.
 *
 * Paparazzi is distributed in the hope that it will be useful,
 * but WITHOUT ANY WARRANTY; without even the implied warranty of
 * MERCHANTABILITY or FITNESS FOR A PARTICULAR PURPOSE.  See the
 * GNU General Public License for more details.
 *
 * You should have received a copy of the GNU General Public License
 * along with Paparazzi; see the file COPYING.  If not, write to
 * the Free Software Foundation, 59 Temple Place - Suite 330,
 * Boston, MA 02111-1307, USA.
 *
 */

/** \file main_fbw.c
 *  \brief FBW ( FlyByWire ) process
 *
 *   This process is responsible for decoding radio control, generating actuators
 * signals either from the radio control or from the commands provided by the
 * AP (autopilot) process. It also performs a telemetry task and a low level monitoring
 * ( for parameters like the supply )
 */

#include "generated/airframe.h"

#include "firmwares/fixedwing/main_fbw.h"
#include "mcu.h"
#include "sys_time.h"
#include "commands.h"
#include "firmwares/fixedwing/actuators.h"
#include "subsystems/electrical.h"
#include "subsystems/radio_control.h"
#include "firmwares/fixedwing/autopilot.h"
#include "fbw_downlink.h"
#include "paparazzi.h"

#ifdef MCU_SPI_LINK
#include "link_mcu.h"
#endif

uint8_t fbw_mode;

#include "inter_mcu.h"


volatile uint8_t fbw_new_actuators = 0;


/********** INIT *************************************************************/
void init_fbw( void ) {

  mcu_init();
  sys_time_init();
  electrical_init();

#ifdef ACTUATORS
  actuators_init();
  /* Load the failsafe defaults */
  SetCommands(commands_failsafe);
  fbw_new_actuators = 1;
#endif
#ifdef RADIO_CONTROL
  radio_control_init();
#endif
#ifdef INTER_MCU
  inter_mcu_init();
#endif
#ifdef MCU_SPI_LINK
  link_mcu_restart();
#endif

  fbw_mode = FBW_MODE_FAILSAFE;

#ifndef SINGLE_MCU
  mcu_int_enable();
#endif
}


static inline void set_failsafe_mode( void ) {
  fbw_mode = FBW_MODE_FAILSAFE;
  SetCommands(commands_failsafe);
  fbw_new_actuators = 1;
}


#ifdef RADIO_CONTROL
static inline void handle_rc_frame( void ) {
  fbw_mode = FBW_MODE_OF_PPRZ(radio_control.values[RADIO_MODE]);
  if (fbw_mode == FBW_MODE_MANUAL)
  {
    SetCommandsFromRC(commands, radio_control.values);
    fbw_new_actuators = 1;
  }
}
#endif


/********** EVENT ************************************************************/

void event_task_fbw( void) {
#ifdef RADIO_CONTROL
  RadioControlEvent(handle_rc_frame);
#endif


#ifdef INTER_MCU
#ifdef MCU_SPI_LINK
    link_mcu_event_task();
#endif /* MCU_SPI_LINK */


  if (inter_mcu_received_ap) {
    inter_mcu_received_ap = FALSE;
    inter_mcu_event_task();
    if (ap_ok && fbw_mode == FBW_MODE_FAILSAFE) {
      fbw_mode = FBW_MODE_AUTO;
    }
    if (fbw_mode == FBW_MODE_AUTO) {
      SetCommands(ap_state->commands);
    }
#ifdef SetApOnlyCommands
    else
    {
      SetApOnlyCommands(ap_state->commands);
    }
#endif
    fbw_new_actuators = 1;

#ifdef SINGLE_MCU
    inter_mcu_fill_fbw_state();
#endif /**Else the buffer is filled even if the last receive was not correct */
  }

#ifdef ACTUATORS
  if (fbw_new_actuators > 0)
  {
    pprz_t trimmed_commands[COMMANDS_NB];
    int i;
    for(i = 0; i < COMMANDS_NB; i++) trimmed_commands[i] = commands[i];

    #ifdef COMMAND_ROLL
<<<<<<< HEAD
    trimmed_commands[COMMAND_ROLL] += command_roll_trim;
    #endif
    #ifdef COMMAND_PITCH
    trimmed_commands[COMMAND_PITCH] += command_pitch_trim;
=======
    trimmed_commands[COMMAND_ROLL] += ChopAbs(command_roll_trim, MAX_PPRZ/10);
    #endif
    #ifdef COMMAND_PITCH
    trimmed_commands[COMMAND_PITCH] += ChopAbs(command_pitch_trim, MAX_PPRZ/10);
>>>>>>> c74786d6
    #endif

    SetActuatorsFromCommands(trimmed_commands);
    fbw_new_actuators = 0;
  }
#endif




#ifdef MCU_SPI_LINK
  if (link_mcu_received) {
    link_mcu_received = FALSE;
    inter_mcu_fill_fbw_state(); /** Prepares the next message for AP */
    link_mcu_restart(); /** Prepares the next SPI communication */
  }
#endif /* MCU_SPI_LINK */
#endif /* INTER_MCU */

}


/************* PERIODIC ******************************************************/
void periodic_task_fbw( void ) {
  static uint8_t _10Hz; /* FIXME : sys_time should provide it */
  _10Hz++;
  if (_10Hz >= 6) _10Hz = 0;

#ifdef RADIO_CONTROL
  radio_control_periodic_task();
  if (fbw_mode == FBW_MODE_MANUAL && radio_control.status == RC_REALLY_LOST) {
    fbw_mode = FBW_MODE_AUTO;
  }
#endif

#ifdef INTER_MCU
  inter_mcu_periodic_task();
  if (fbw_mode == FBW_MODE_AUTO && !ap_ok)
  {
    set_failsafe_mode();
  }
#endif

#ifdef DOWNLINK
  fbw_downlink_periodic_task();
#endif

  if (!_10Hz) {
    electrical_periodic();
  }

}<|MERGE_RESOLUTION|>--- conflicted
+++ resolved
@@ -150,17 +150,10 @@
     for(i = 0; i < COMMANDS_NB; i++) trimmed_commands[i] = commands[i];
 
     #ifdef COMMAND_ROLL
-<<<<<<< HEAD
-    trimmed_commands[COMMAND_ROLL] += command_roll_trim;
-    #endif
-    #ifdef COMMAND_PITCH
-    trimmed_commands[COMMAND_PITCH] += command_pitch_trim;
-=======
     trimmed_commands[COMMAND_ROLL] += ChopAbs(command_roll_trim, MAX_PPRZ/10);
     #endif
     #ifdef COMMAND_PITCH
     trimmed_commands[COMMAND_PITCH] += ChopAbs(command_pitch_trim, MAX_PPRZ/10);
->>>>>>> c74786d6
     #endif
 
     SetActuatorsFromCommands(trimmed_commands);
