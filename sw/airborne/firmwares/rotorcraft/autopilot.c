/*
 * Copyright (C) 2008-2012 The Paparazzi Team
 *
 * This file is part of paparazzi.
 *
 * paparazzi is free software; you can redistribute it and/or modify
 * it under the terms of the GNU General Public License as published by
 * the Free Software Foundation; either version 2, or (at your option)
 * any later version.
 *
 * paparazzi is distributed in the hope that it will be useful,
 * but WITHOUT ANY WARRANTY; without even the implied warranty of
 * MERCHANTABILITY or FITNESS FOR A PARTICULAR PURPOSE.  See the
 * GNU General Public License for more details.
 *
 * You should have received a copy of the GNU General Public License
 * along with paparazzi; see the file COPYING.  If not, write to
 * the Free Software Foundation, 59 Temple Place - Suite 330,
 * Boston, MA 02111-1307, USA.
 */

#include "firmwares/rotorcraft/autopilot.h"

#include "subsystems/radio_control.h"
#include "firmwares/rotorcraft/commands.h"
#include "firmwares/rotorcraft/navigation.h"
#include "firmwares/rotorcraft/guidance.h"
#include "firmwares/rotorcraft/stabilization.h"
#include "led.h"

uint8_t  autopilot_mode;
uint8_t  autopilot_mode_auto2;

bool_t   autopilot_in_flight;
uint32_t autopilot_in_flight_counter;
uint16_t autopilot_flight_time;

bool_t   autopilot_motors_on;
bool_t   kill_throttle;

bool_t   autopilot_rc;
bool_t   autopilot_power_switch;

bool_t   autopilot_detect_ground;
bool_t   autopilot_detect_ground_once;

#define AUTOPILOT_IN_FLIGHT_TIME    40

#ifndef AUTOPILOT_DISABLE_AHRS_KILL
#include "subsystems/ahrs.h"
static inline int ahrs_is_aligned(void) {
  return (ahrs.status == AHRS_RUNNING);
}
#else
static inline int ahrs_is_aligned(void) {
  return TRUE;
}
#endif

<<<<<<< HEAD
#ifdef AUTOPILOT_ARMING_KILL_SWITCH
#include "autopilot_arming_switch.h"
#elif defined AUTOPILOT_ARMING_THROTTLE
=======
#if USE_KILL_SWITCH_FOR_MOTOR_ARMING
#include "autopilot_arming_switch.h"
#elif USE_THROTTLE_FOR_MOTOR_ARMING
>>>>>>> f1e04680
#include "autopilot_arming_throttle.h"
#else
#include "autopilot_arming_yaw.h"
#endif

void autopilot_init(void) {
  autopilot_mode = AP_MODE_KILL;
  autopilot_motors_on = FALSE;
  kill_throttle = ! autopilot_motors_on;
  autopilot_in_flight = FALSE;
  autopilot_in_flight_counter = 0;
  autopilot_mode_auto2 = MODE_AUTO2;
  autopilot_detect_ground = FALSE;
  autopilot_detect_ground_once = FALSE;
  autopilot_flight_time = 0;
  autopilot_rc = TRUE;
  autopilot_power_switch = FALSE;
#ifdef POWER_SWITCH_LED
  LED_ON(POWER_SWITCH_LED); // POWER OFF
#endif
  autopilot_arming_init();
}


void autopilot_periodic(void) {

  RunOnceEvery(NAV_PRESCALER, nav_periodic_task());
#ifdef FAILSAFE_GROUND_DETECT
  if (autopilot_mode == AP_MODE_FAILSAFE && autopilot_detect_ground) {
    autopilot_set_mode(AP_MODE_KILL);
    autopilot_detect_ground = FALSE;
  }
#endif
  if ( !autopilot_motors_on ||
#ifndef FAILSAFE_GROUND_DETECT
       autopilot_mode == AP_MODE_FAILSAFE ||
#endif
       autopilot_mode == AP_MODE_KILL ) {
    SetCommands(commands_failsafe,
		autopilot_in_flight, autopilot_motors_on);
  }
  else {
    guidance_v_run( autopilot_in_flight );
    guidance_h_run( autopilot_in_flight );
    SetCommands(stabilization_cmd,
        autopilot_in_flight, autopilot_motors_on);
  }

}


void autopilot_set_mode(uint8_t new_autopilot_mode) {

  if (new_autopilot_mode != autopilot_mode) {
    /* horizontal mode */
    switch (new_autopilot_mode) {
    case AP_MODE_FAILSAFE:
#ifndef KILL_AS_FAILSAFE
      stab_att_sp_euler.phi = 0;
      stab_att_sp_euler.theta = 0;
      guidance_h_mode_changed(GUIDANCE_H_MODE_ATTITUDE);
      break;
#endif
    case AP_MODE_KILL:
      autopilot_set_motors_on(FALSE);
      guidance_h_mode_changed(GUIDANCE_H_MODE_KILL);
      break;
    case AP_MODE_RC_DIRECT:
      guidance_h_mode_changed(GUIDANCE_H_MODE_RC_DIRECT);
      break;
    case AP_MODE_RATE_DIRECT:
    case AP_MODE_RATE_Z_HOLD:
      guidance_h_mode_changed(GUIDANCE_H_MODE_RATE);
      break;
    case AP_MODE_ATTITUDE_DIRECT:
    case AP_MODE_ATTITUDE_CLIMB:
    case AP_MODE_ATTITUDE_Z_HOLD:
      guidance_h_mode_changed(GUIDANCE_H_MODE_ATTITUDE);
      break;
    case AP_MODE_HOVER_DIRECT:
    case AP_MODE_HOVER_CLIMB:
    case AP_MODE_HOVER_Z_HOLD:
      guidance_h_mode_changed(GUIDANCE_H_MODE_HOVER);
      break;
    case AP_MODE_NAV:
      guidance_h_mode_changed(GUIDANCE_H_MODE_NAV);
      break;
    default:
      break;
    }
    /* vertical mode */
    switch (new_autopilot_mode) {
    case AP_MODE_FAILSAFE:
#ifndef KILL_AS_FAILSAFE
      guidance_v_zd_sp = SPEED_BFP_OF_REAL(0.5);
      guidance_v_mode_changed(GUIDANCE_V_MODE_CLIMB);
      break;
#endif
    case AP_MODE_KILL:
      guidance_v_mode_changed(GUIDANCE_V_MODE_KILL);
      break;
    case AP_MODE_RC_DIRECT:
    case AP_MODE_RATE_DIRECT:
    case AP_MODE_ATTITUDE_DIRECT:
    case AP_MODE_HOVER_DIRECT:
      guidance_v_mode_changed(GUIDANCE_V_MODE_RC_DIRECT);
      break;
    case AP_MODE_RATE_RC_CLIMB:
    case AP_MODE_ATTITUDE_RC_CLIMB:
      guidance_v_mode_changed(GUIDANCE_V_MODE_RC_CLIMB);
      break;
    case AP_MODE_ATTITUDE_CLIMB:
    case AP_MODE_HOVER_CLIMB:
      guidance_v_mode_changed(GUIDANCE_V_MODE_CLIMB);
      break;
    case AP_MODE_RATE_Z_HOLD:
    case AP_MODE_ATTITUDE_Z_HOLD:
    case AP_MODE_HOVER_Z_HOLD:
      guidance_v_mode_changed(GUIDANCE_V_MODE_HOVER);
      break;
    case AP_MODE_NAV:
      guidance_v_mode_changed(GUIDANCE_V_MODE_NAV);
      break;
    default:
      break;
    }
    autopilot_mode = new_autopilot_mode;
  }

}


static inline void autopilot_check_in_flight( bool_t motors_on ) {
  if (autopilot_in_flight) {
    if (autopilot_in_flight_counter > 0) {
      if (THROTTLE_STICK_DOWN()) {
        autopilot_in_flight_counter--;
        if (autopilot_in_flight_counter == 0) {
          autopilot_in_flight = FALSE;
        }
      }
      else {	/* !THROTTLE_STICK_DOWN */
        autopilot_in_flight_counter = AUTOPILOT_IN_FLIGHT_TIME;
      }
    }
  }
  else { /* not in flight */
    if (autopilot_in_flight_counter < AUTOPILOT_IN_FLIGHT_TIME &&
        motors_on) {
      if (!THROTTLE_STICK_DOWN()) {
        autopilot_in_flight_counter++;
        if (autopilot_in_flight_counter == AUTOPILOT_IN_FLIGHT_TIME)
          autopilot_in_flight = TRUE;
      }
      else { /*  THROTTLE_STICK_DOWN */
        autopilot_in_flight_counter = 0;
      }
    }
  }
}


void autopilot_set_motors_on(bool_t motors_on) {
<<<<<<< HEAD
  if (ahrs_is_aligned && motors_on)
=======
  if (ahrs_is_aligned() && motors_on)
>>>>>>> f1e04680
    autopilot_motors_on = TRUE;
  else
    autopilot_motors_on = FALSE;
  kill_throttle = ! autopilot_motors_on;
  autopilot_arming_set(autopilot_motors_on);
}


void autopilot_on_rc_frame(void) {

  uint8_t new_autopilot_mode = 0;
  AP_MODE_OF_PPRZ(radio_control.values[RADIO_MODE], new_autopilot_mode);
  autopilot_set_mode(new_autopilot_mode);

  if (kill_switch_is_on())
    autopilot_set_mode(AP_MODE_KILL);

  if (!ahrs_is_aligned())
    autopilot_set_mode(AP_MODE_KILL);

  // an arming sequence is used to start/stop motors
  autopilot_arming_check_motors_on();

  kill_throttle = ! autopilot_motors_on;

  autopilot_check_in_flight(autopilot_motors_on);

  if (autopilot_mode > AP_MODE_FAILSAFE) {
    guidance_v_read_rc();
    guidance_h_read_rc(autopilot_in_flight);
  }

}<|MERGE_RESOLUTION|>--- conflicted
+++ resolved
@@ -57,15 +57,9 @@
 }
 #endif
 
-<<<<<<< HEAD
-#ifdef AUTOPILOT_ARMING_KILL_SWITCH
-#include "autopilot_arming_switch.h"
-#elif defined AUTOPILOT_ARMING_THROTTLE
-=======
 #if USE_KILL_SWITCH_FOR_MOTOR_ARMING
 #include "autopilot_arming_switch.h"
 #elif USE_THROTTLE_FOR_MOTOR_ARMING
->>>>>>> f1e04680
 #include "autopilot_arming_throttle.h"
 #else
 #include "autopilot_arming_yaw.h"
@@ -229,11 +223,7 @@
 
 
 void autopilot_set_motors_on(bool_t motors_on) {
-<<<<<<< HEAD
-  if (ahrs_is_aligned && motors_on)
-=======
   if (ahrs_is_aligned() && motors_on)
->>>>>>> f1e04680
     autopilot_motors_on = TRUE;
   else
     autopilot_motors_on = FALSE;
