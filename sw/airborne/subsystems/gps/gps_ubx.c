--- conflicted
+++ resolved
@@ -155,13 +155,8 @@
       if (hem == UTM_HEM_SOUTH)
         gps.utm_pos.north -= 1000000000; /* Subtract false northing: -10000km */
       gps.utm_pos.alt = UBX_NAV_POSUTM_ALT(gps_ubx.msg_buf)*10;
-<<<<<<< HEAD
-      gps.lla_pos.alt = UBX_NAV_POSUTM_ALT(gps_ubx.msg_buf)*10;
-      gps.hmsl = gps.lla_pos.alt;
-=======
       gps.hmsl = gps.utm_pos.alt;
       gps.lla_pos.alt = gps.utm_pos.alt; // FIXME: with UTM only you do not receive ellipsoid altitude
->>>>>>> ef00396a
       gps.utm_pos.zone = UBX_NAV_POSUTM_ZONE(gps_ubx.msg_buf);
 #endif
     }
