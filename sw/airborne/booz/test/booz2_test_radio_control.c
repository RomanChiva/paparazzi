/*
 * $Id$
 *
 * Copyright (C) 2008-2010 The Paparazzi Team
 *
 * This file is part of Paparazzi.
 *
 * Paparazzi is free software; you can redistribute it and/or modify
 * it under the terms of the GNU General Public License as published by
 * the Free Software Foundation; either version 2, or (at your option)
 * any later version.
 *
 * Paparazzi is distributed in the hope that it will be useful,
 * but WITHOUT ANY WARRANTY; without even the implied warranty of
 * MERCHANTABILITY or FITNESS FOR A PARTICULAR PURPOSE.  See the
 * GNU General Public License for more details.
 *
 * You should have received a copy of the GNU General Public License
 * along with Paparazzi; see the file COPYING.  If not, write to
 * the Free Software Foundation, 59 Temple Place - Suite 330,
 * Boston, MA 02111-1307, USA.
 */

#include <inttypes.h>

#include "mcu.h"
#include "sys_time.h"
#include "interrupt_hw.h"
#include "mcu_periph/uart.h"

#include "subsystems/datalink/downlink.h"

#include "subsystems/radio_control.h"

static inline void main_init( void );
static inline void main_periodic_task( void );
static inline void main_event_task( void );
static        void main_on_radio_control_frame( void );
//static        void main_on_radio_control_status_changed( void );

int main( void ) {
  main_init();
  while(1) {
    if (sys_time_periodic())
      main_periodic_task();
    main_event_task();
  }
  return 0;
}

static inline void main_init( void ) {
  mcu_init();
  sys_time_init();
  radio_control_init();
  mcu_int_enable();
}

extern uint32_t debug_len;

static inline void main_periodic_task( void ) {

  RunOnceEvery(51, {
    /*LED_TOGGLE(2);*/
    uint32_t blaaa= cpu_time_sec;
    DOWNLINK_SEND_TIME(DefaultChannel, DefaultDevice, &blaaa);
  });

  RunOnceEvery(10, {radio_control_periodic_task();});

  int16_t foo = 0;//RC_PPM_SIGNED_TICS_OF_USEC(2050-1500);
  RunOnceEvery(10,
<<<<<<< HEAD
    {DOWNLINK_SEND_BOOZ2_RADIO_CONTROL(DefaultChannel, DefaultDevice,	\
=======
    {DOWNLINK_SEND_ROTORCRAFT_RADIO_CONTROL(DefaultChannel,	\
>>>>>>> 27e47477
				       &radio_control.values[RADIO_ROLL], \
				       &radio_control.values[RADIO_PITCH], \
				       &radio_control.values[RADIO_YAW], \
				       &radio_control.values[RADIO_THROTTLE], \
				       &radio_control.values[RADIO_MODE], \
				       &foo,				\
				       &radio_control.status);});
#ifdef RADIO_CONTROL_TYPE_PPM
  RunOnceEvery(10,
	       {uint8_t blaa = 0; DOWNLINK_SEND_PPM(DefaultChannel, DefaultDevice,&blaa, 8, booz_radio_control_ppm_pulses);});
#endif

  LED_PERIODIC();
}

static inline void main_event_task( void ) {

  RadioControlEvent(main_on_radio_control_frame);

}

static void main_on_radio_control_frame( void ) {

  //  RunOnceEvery(10, {DOWNLINK_SEND_RC(RADIO_CONTROL_NB_CHANNEL, radio_control.values);});

}

/*
static void main_on_radio_control_status_changed( void ) {

}
*/<|MERGE_RESOLUTION|>--- conflicted
+++ resolved
@@ -69,11 +69,7 @@
 
   int16_t foo = 0;//RC_PPM_SIGNED_TICS_OF_USEC(2050-1500);
   RunOnceEvery(10,
-<<<<<<< HEAD
-    {DOWNLINK_SEND_BOOZ2_RADIO_CONTROL(DefaultChannel, DefaultDevice,	\
-=======
-    {DOWNLINK_SEND_ROTORCRAFT_RADIO_CONTROL(DefaultChannel,	\
->>>>>>> 27e47477
+    {DOWNLINK_SEND_ROTORCRAFT_RADIO_CONTROL(DefaultChannel, DefaultDevice,	\
 				       &radio_control.values[RADIO_ROLL], \
 				       &radio_control.values[RADIO_PITCH], \
 				       &radio_control.values[RADIO_YAW], \
