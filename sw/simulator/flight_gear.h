--- conflicted
+++ resolved
@@ -211,15 +211,9 @@
 #define FG_NET_GUI_VERSION 7
 #define FG_NET_GUI_MAX_TANKS 4
 
-<<<<<<< HEAD
-// FIXME: Flightgear on OSX is still 32 bit get rid 
-// off these pragmas when it goes to 64 bit.
-#ifdef __x86_64__ && __APPLE__
-=======
 // FIXME: Flightgear on OSX is still 32 bit get rid
 // off these pragmas when it goes to 64 bit.
 #ifdef __x86_64__
->>>>>>> bc8e4e7b
 #pragma pack(push)
 #ifdef __APPLE__
 #pragma pack(4)
