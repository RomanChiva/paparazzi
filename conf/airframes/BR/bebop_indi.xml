--- conflicted
+++ resolved
@@ -35,30 +35,18 @@
     <!--load name="logger_file.xml">
       <define name="FILE_LOGGER_PATH" value="/data/ftp/internal_000"/>
     </load-->
-<<<<<<< HEAD
-    <load name="video_rtp_stream.xml">
-      <define name="VIEWVIDEO_FPS" value="4"/>
-      <define name="VIEWVIDEO_QUALITY_FACTOR" value="80"/>
-      <define name="VIEWVIDEO_DOWNSIZE_FACTOR" value="1"/>
-=======
     <load name="video_thread.xml">
       <define name="VIEWVIDEO_FPS" value="4"/>
->>>>>>> cf7b87a3
       <define name="VIEWVIDEO_DEVICE" value="/dev/video0"/>
       <define name="VIEWVIDEO_SUBDEV" value="/dev/v4l-subdev0"/>
       <define name="VIEWVIDEO_DEVICE_SIZE" value="640,480"/>
       <define name="VIEWVIDEO_DEVICE_BUFFERS" value="60"/>
       <define name="VIEWVIDEO_SHOT_PATH" value="/data/ftp/internal_000/images"/>
     </load>
-<<<<<<< HEAD
-    <load name="nav_survey_rectangle_rotorcraft.xml"/>
-    <load name="digital_cam_video.xml"/>
-=======
     <load name="video_rtp_stream.xml">
       <define name="VIEWVIDEO_QUALITY_FACTOR" value="80"/>
       <define name="VIEWVIDEO_DOWNSIZE_FACTOR" value="1"/>
     </load>
->>>>>>> cf7b87a3
   </modules>
 
   <commands>
@@ -218,17 +206,11 @@
   <section name="GUIDANCE_H" prefix="GUIDANCE_H_">
     <!-- Good weather -->
     <define name="MAX_BANK" value="20" unit="deg"/>
-    <define name="REF_MAX_SPEED" value="2" unit="m/s"/>
     <!-- Bad weather -->
     <!-- define name="MAX_BANK" value="32" unit="deg"/ -->
     <define name="PGAIN" value="15"/>
     <define name="DGAIN" value="100"/>
     <define name="IGAIN" value="30"/>
-  </section>
-
-  <section name="NAVIGATION" prefix="NAV_">
-    <define  name="CLIMB_VSPEED" value="2.5" />
-    <define  name="DESCEND_VSPEED" value="-1.0" />
   </section>
 
   <section name="SIMULATOR" prefix="NPS_">
