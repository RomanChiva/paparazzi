--- conflicted
+++ resolved
@@ -238,14 +238,10 @@
 
   <section name="SIMULATOR" prefix="NPS_">
     <define name="ACTUATOR_NAMES"  value="{&quot;front_motor&quot;, &quot;back_motor&quot;, &quot;right_motor&quot;, &quot;left_motor&quot;}"/>
-    <define name="JSBSIM_INIT" value="&quot;reset00&quot;"/>
+    <define name="INITIAL_CONDITITONS" value="&quot;reset00&quot;"/>
     <define name="SENSORS_PARAMS" value="&quot;nps_sensors_params_default.h&quot;"/>
-<<<<<<< HEAD
-    <define name="JS_AXIS_MODE" value="4"/>
-=======
     <!-- mode switch on joystick channel 5 (axis numbering starting at zero) -->
     <define name="JS_MODE_AXIS" value="4"/>
->>>>>>> 5a6f4cff
   </section>
 
   <section name="AUTOPILOT">
