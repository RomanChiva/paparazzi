# Hey Emacs, this is a -*- makefile -*-
#
# Common part for all Aspirin IMUs
#
# if ACCEL and GYRO SENS/NEUTRAL are not defined,
# the defaults from the datasheet will be used
#
# required xml:
#  <section name="IMU" prefix="IMU_">
#
#    <define name="MAG_X_NEUTRAL" value="2358"/>
#    <define name="MAG_Y_NEUTRAL" value="2362"/>
#    <define name="MAG_Z_NEUTRAL" value="2119"/>
#
#    <define name="MAG_X_SENS" value="3.4936416" integer="16"/>
#    <define name="MAG_Y_SENS" value="3.607713" integer="16"/>
#    <define name="MAG_Z_SENS" value="4.90788848" integer="16"/>
#
#  </section>
#
#

IMU_ASPIRIN_CFLAGS  = -DIMU_TYPE_H=\"imu/imu_aspirin.h\"
IMU_ASPIRIN_SRCS    = $(SRC_SUBSYSTEMS)/imu.c
IMU_ASPIRIN_SRCS   += $(SRC_SUBSYSTEMS)/imu/imu_aspirin.c

#IMU_ASPIRIN_SRCS   += $(SRC_ARCH)/subsystems/imu/imu_aspirin_arch.c
IMU_ASPIRIN_CFLAGS += -DASPIRIN_ARCH_INDEP

IMU_ASPIRIN_SRCS   += mcu_periph/spi.c $(SRC_ARCH)/mcu_periph/spi_arch.c

IMU_ASPIRIN_CFLAGS += -DUSE_SPI -DSPI_MASTER

# for fixedwing firmware and ap only
ifeq ($(TARGET), ap)
  IMU_ASPIRIN_CFLAGS  += -DUSE_IMU
endif

<<<<<<< HEAD
IMU_ASPIRIN_CFLAGS += -DIMU_TYPE_H=\"imu/imu_aspirin.h\"
IMU_ASPIRIN_SRCS    = $(SRC_SUBSYSTEMS)/imu.c             \
                      $(SRC_SUBSYSTEMS)/imu/imu_aspirin.c \
                      $(SRC_ARCH)/subsystems/imu/imu_aspirin_arch.c

include $(CFG_SHARED)/spi.makefile
=======
# Accelerometer
IMU_ASPIRIN_SRCS   += peripherals/adxl345_spi.c

# Gyro
IMU_ASPIRIN_SRCS   += peripherals/itg3200.c
>>>>>>> c2d60afc

# Magnetometer
#IMU_ASPIRIN_SRCS   += peripherals/hmc5843.c $(SRC_ARCH)/peripherals/hmc5843_arch.c
IMU_ASPIRIN_SRCS   += peripherals/hmc58xx.c

ifeq ($(ARCH), lpc21)
$(error Aspirin driver on lpc is unfinished.)
IMU_ASPIRIN_CFLAGS += -DUSE_SPI_SLAVE0
IMU_ASPIRIN_CFLAGS += -DASPIRIN_SPI_DEV=SPI_SLAVE0
IMU_ASPIRIN_CFLAGS += -DUSE_SPI1
IMU_ASPIRIN_CFLAGS += -DSSP_VIC_SLOT=9
IMU_ASPIRIN_CFLAGS += -DASPIRIN_I2C_DEV=i2c1
IMU_ASPIRIN_CFLAGS += -DUSE_I2C1
IMU_ASPIRIN_CFLAGS += -DI2C1_VIC_SLOT=12
else ifeq ($(ARCH), stm32)
IMU_ASPIRIN_CFLAGS += -DUSE_I2C2
IMU_ASPIRIN_CFLAGS += -DUSE_SPI2
# Slave select configuration
# SLAVE2 is on PB12 (NSS) (ADXL345 CS)
IMU_ASPIRIN_CFLAGS += -DUSE_SPI_SLAVE2
endif

#
# NPS simulator
#
include $(CFG_SHARED)/imu_nps.makefile<|MERGE_RESOLUTION|>--- conflicted
+++ resolved
@@ -36,20 +36,11 @@
   IMU_ASPIRIN_CFLAGS  += -DUSE_IMU
 endif
 
-<<<<<<< HEAD
-IMU_ASPIRIN_CFLAGS += -DIMU_TYPE_H=\"imu/imu_aspirin.h\"
-IMU_ASPIRIN_SRCS    = $(SRC_SUBSYSTEMS)/imu.c             \
-                      $(SRC_SUBSYSTEMS)/imu/imu_aspirin.c \
-                      $(SRC_ARCH)/subsystems/imu/imu_aspirin_arch.c
-
-include $(CFG_SHARED)/spi.makefile
-=======
 # Accelerometer
 IMU_ASPIRIN_SRCS   += peripherals/adxl345_spi.c
 
 # Gyro
 IMU_ASPIRIN_SRCS   += peripherals/itg3200.c
->>>>>>> c2d60afc
 
 # Magnetometer
 #IMU_ASPIRIN_SRCS   += peripherals/hmc5843.c $(SRC_ARCH)/peripherals/hmc5843_arch.c
@@ -60,10 +51,8 @@
 IMU_ASPIRIN_CFLAGS += -DUSE_SPI_SLAVE0
 IMU_ASPIRIN_CFLAGS += -DASPIRIN_SPI_DEV=SPI_SLAVE0
 IMU_ASPIRIN_CFLAGS += -DUSE_SPI1
-IMU_ASPIRIN_CFLAGS += -DSSP_VIC_SLOT=9
 IMU_ASPIRIN_CFLAGS += -DASPIRIN_I2C_DEV=i2c1
 IMU_ASPIRIN_CFLAGS += -DUSE_I2C1
-IMU_ASPIRIN_CFLAGS += -DI2C1_VIC_SLOT=12
 else ifeq ($(ARCH), stm32)
 IMU_ASPIRIN_CFLAGS += -DUSE_I2C2
 IMU_ASPIRIN_CFLAGS += -DUSE_SPI2
